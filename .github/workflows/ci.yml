--- conflicted
+++ resolved
@@ -83,8 +83,6 @@
         cmake -DMOLD_ENABLE_QEMU_TESTS=On -DMOLD_ENABLE_QEMU_TESTS_RV32=On ..
         cmake --build . -j$(nproc)
         ctest . -j$(nproc)
-<<<<<<< HEAD
-=======
     - name: archive test results
       uses: actions/upload-artifact@v3
       if: failure()
@@ -93,7 +91,6 @@
         path: |
           build/out
           build/Testing
->>>>>>> cca255e6
 
   build-macos:
     runs-on: macos-11
