--- conflicted
+++ resolved
@@ -34,13 +34,8 @@
   name += MOLD_VERSION;
 
   if (mold_git_hash.empty())
-<<<<<<< HEAD
-    return "sold " MOLD_VERSION " (compatible with GNU ld)";
-  return "sold " MOLD_VERSION " (" + mold_git_hash + "; compatible with GNU ld)";
-=======
     return name + " (compatible with GNU ld)";
   return name + " (" + mold_git_hash + "; compatible with GNU ld)";
->>>>>>> 30aecda7
 }
 
 void cleanup() {
