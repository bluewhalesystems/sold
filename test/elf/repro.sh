#!/bin/bash
. $(dirname $0)/common.inc

cat <<EOF | $CC -c -o $t/a.o -xc -
#include <stdio.h>

int main() {
  printf("Hello world\n");
  return 0;
}
EOF

rm -rf $t/exe.repro $t/exe.repro.tar

$CC -B. -o $t/exe $t/a.o
! [ -f $t/exe.repro.tar ] || false

$CC -B. -o $t/exe $t/a.o -Wl,-repro

tar -C $t -xf $t/exe.repro.tar
grep -q /a.o  $t/exe.repro/response.txt
<<<<<<< HEAD
grep -q .old $t/exe.repro/version.txt
=======
grep -q '[ms]old' $t/exe.repro/version.txt
>>>>>>> 30aecda7

rm -rf $t/exe.repro $t/exe.repro.tar

MOLD_REPRO=1 $CC -B. -o $t/exe $t/a.o
tar -C $t -xf $t/exe.repro.tar
grep -q /a.o  $t/exe.repro/response.txt
<<<<<<< HEAD
grep -q .old $t/exe.repro/version.txt
=======
grep -q '[ms]old' $t/exe.repro/version.txt
>>>>>>> 30aecda7
<|MERGE_RESOLUTION|>--- conflicted
+++ resolved
@@ -19,19 +19,11 @@
 
 tar -C $t -xf $t/exe.repro.tar
 grep -q /a.o  $t/exe.repro/response.txt
-<<<<<<< HEAD
-grep -q .old $t/exe.repro/version.txt
-=======
 grep -q '[ms]old' $t/exe.repro/version.txt
->>>>>>> 30aecda7
 
 rm -rf $t/exe.repro $t/exe.repro.tar
 
 MOLD_REPRO=1 $CC -B. -o $t/exe $t/a.o
 tar -C $t -xf $t/exe.repro.tar
 grep -q /a.o  $t/exe.repro/response.txt
-<<<<<<< HEAD
-grep -q .old $t/exe.repro/version.txt
-=======
-grep -q '[ms]old' $t/exe.repro/version.txt
->>>>>>> 30aecda7
+grep -q '[ms]old' $t/exe.repro/version.txt