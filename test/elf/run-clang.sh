#!/bin/bash
. $(dirname $0)/common.inc

[ "$CC" = cc ] || skip

# ASAN doesn't work with LD_PRELOAD
nm mold-wrapper.so | grep -q '__[at]san_init' && skip

clang --version >& /dev/null || skip

cat <<'EOF' | $CC -xc -c -o $t/a.o -
#include <stdio.h>

int main() {
  printf("Hello\n");
  return 0;
}
EOF

LD_PRELOAD=`pwd`/mold-wrapper.so MOLD_PATH=`pwd`/mold \
  clang -no-pie -o $t/exe $t/a.o -fuse-ld=/usr/bin/ld
readelf -p .comment $t/exe > $t/log
<<<<<<< HEAD
grep -q .old $t/log
=======
grep -q '[ms]old' $t/log
>>>>>>> 30aecda7
<|MERGE_RESOLUTION|>--- conflicted
+++ resolved
@@ -20,8 +20,4 @@
 LD_PRELOAD=`pwd`/mold-wrapper.so MOLD_PATH=`pwd`/mold \
   clang -no-pie -o $t/exe $t/a.o -fuse-ld=/usr/bin/ld
 readelf -p .comment $t/exe > $t/log
-<<<<<<< HEAD
-grep -q .old $t/log
-=======
-grep -q '[ms]old' $t/log
->>>>>>> 30aecda7
+grep -q '[ms]old' $t/log