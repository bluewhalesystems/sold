--- conflicted
+++ resolved
@@ -1,12 +1,6 @@
 #!/bin/bash
 . $(dirname $0)/common.inc
 
-<<<<<<< HEAD
-./mold -v | grep -q '.old .*compatible with GNU ld'
-./mold --version | grep -q '.old .*compatible with GNU ld'
-
-./mold -V | grep -q '.old .*compatible with GNU ld'
-=======
 # OneTBB isn't tsan-clean
 nm mold | grep -q '__tsan_init' && skip
 
@@ -14,7 +8,6 @@
 ./mold --version | grep -q '[ms]old .*compatible with GNU ld'
 
 ./mold -V | grep -q '[ms]old .*compatible with GNU ld'
->>>>>>> 30aecda7
 ./mold -V | grep -q elf_x86_64
 ./mold -V | grep -q elf_i386
 
@@ -27,19 +20,11 @@
 EOF
 
 rm -f $t/exe
-<<<<<<< HEAD
-$CC -B. -Wl,--version -o $t/exe $t/a.o 2>&1 | grep -q .old
-! [ -f $t/exe ] || false
-
-$CC -B. -Wl,-v -o $t/exe $t/a.o 2>&1 | grep -q .old
-$QEMU $t/exe | grep -q 'Hello world'
-=======
 $CC -B. -Wl,--version -o $t/exe1 $t/a.o 2>&1 | grep -q '[ms]old'
 ! [ -f $t/exe1 ] || false
 
 $CC -B. -Wl,-v -o $t/exe2 $t/a.o 2>&1 | grep -q '[ms]old'
 $QEMU $t/exe2 | grep -q 'Hello world'
->>>>>>> 30aecda7
 
 ! ./mold --v >& $t/log
 grep -q 'unknown command line option:' $t/log