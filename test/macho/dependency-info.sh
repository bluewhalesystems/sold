#!/bin/bash
export LC_ALL=C
set -e
testname=$(basename "$0" .sh)
echo -n "Testing $testname ... "
t=out/test/macho/$(uname -m)/$testname
mkdir -p $t

cat <<EOF | cc -o $t/a.o -c -xc -
int main() {}
EOF

cc --ld-path=./ld64 -o $t/exe $t/a.o -Wl,-dependency_info,$t/dep

<<<<<<< HEAD
grep -q .old $t/dep
=======
grep -q '[ms]old' $t/dep
>>>>>>> 30aecda7
grep -q "\x10$t/a.o" $t/dep
grep -q "@$t/exe" $t/dep

echo OK<|MERGE_RESOLUTION|>--- conflicted
+++ resolved
@@ -12,11 +12,7 @@
 
 cc --ld-path=./ld64 -o $t/exe $t/a.o -Wl,-dependency_info,$t/dep
 
-<<<<<<< HEAD
-grep -q .old $t/dep
-=======
 grep -q '[ms]old' $t/dep
->>>>>>> 30aecda7
 grep -q "\x10$t/a.o" $t/dep
 grep -q "@$t/exe" $t/dep
 
